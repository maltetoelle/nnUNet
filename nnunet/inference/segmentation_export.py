--- conflicted
+++ resolved
@@ -65,11 +65,7 @@
     # current_spacing = dct.get('spacing_after_resampling')
     # original_spacing = dct.get('original_spacing')
 
-<<<<<<< HEAD
-    if np.any(np.array(current_shape[1:]) != np.array(shape_original_after_cropping)):
-=======
     if np.any([i != j for i, j in zip(np.array(current_shape[1:]), np.array(shape_original_after_cropping))]):
->>>>>>> 779d7896
         if force_separate_z is None:
             if get_do_separate_z(dct.get('original_spacing')):
                 do_separate_z = True
