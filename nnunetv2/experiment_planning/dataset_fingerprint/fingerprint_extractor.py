import multiprocessing
import os
from time import sleep
from typing import List, Type, Union

import numpy as np
from batchgenerators.utilities.file_and_folder_operations import load_json, join, save_json, isfile, maybe_mkdir_p
from tqdm import tqdm

from nnunetv2.imageio.base_reader_writer import BaseReaderWriter
from nnunetv2.imageio.reader_writer_registry import determine_reader_writer_from_dataset_json
from nnunetv2.paths import nnUNet_raw, nnUNet_preprocessed
from nnunetv2.preprocessing.cropping.cropping import crop_to_nonzero
from nnunetv2.utilities.dataset_name_id_conversion import maybe_convert_to_dataset_name
from nnunetv2.utilities.utils import get_filenames_of_train_images_and_targets


class DatasetFingerprintExtractor(object):
    def __init__(self, dataset_name_or_id: Union[str, int], num_processes: int = 8, verbose: bool = False):
        """
        extracts the dataset fingerprint used for experiment planning. The dataset fingerprint will be saved as a
        json file in the input_folder

        Philosophy here is to do only what we really need. Don't store stuff that we can easily read from somewhere
        else. Don't compute stuff we don't need (except for intensity_statistics_per_channel)
        """
        dataset_name = maybe_convert_to_dataset_name(dataset_name_or_id)
        self.verbose = verbose

        self.dataset_name = dataset_name
        self.input_folder = join(nnUNet_raw, dataset_name)
        self.num_processes = num_processes
        self.dataset_json = load_json(join(self.input_folder, 'dataset.json'))
        self.dataset = get_filenames_of_train_images_and_targets(self.input_folder, self.dataset_json)

        # We don't want to use all foreground voxels because that can accumulate a lot of data (out of memory). It is
        # also not critically important to get all pixels as long as there are enough. Let's use 10e7 voxels in total
        # (for the entire dataset)
        self.num_foreground_voxels_for_intensitystats = 10e7

    @staticmethod
    def collect_foreground_intensities(segmentation: np.ndarray, images: np.ndarray, seed: int = 1234,
                                       num_samples: int = 10000):
        """
        images=image with multiple channels = shape (c, x, y(, z))
        """
        assert len(images.shape) == 4
        assert len(segmentation.shape) == 4

        assert not np.any(np.isnan(segmentation)), "Segmentation contains NaN values. grrrr.... :-("
        assert not np.any(np.isnan(images)), "Images contains NaN values. grrrr.... :-("

        rs = np.random.RandomState(seed)

        intensities_per_channel = []
        # we don't use the intensity_statistics_per_channel at all, it's just something that might be nice to have
        intensity_statistics_per_channel = []

        # segmentation is 4d: 1,x,y,z. We need to remove the empty dimension for the following code to work
        foreground_mask = segmentation[0] > 0

        for i in range(len(images)):
            foreground_pixels = images[i][foreground_mask]
            num_fg = len(foreground_pixels)
            # sample with replacement so that we don't get issues with cases that have less than num_samples
            # foreground_pixels. We could also just sample less in those cases but that would than cause these
            # training cases to be underrepresented
            intensities_per_channel.append(
                rs.choice(foreground_pixels, num_samples, replace=True) if num_fg > 0 else [])
            intensity_statistics_per_channel.append({
                'mean': np.mean(foreground_pixels) if num_fg > 0 else np.nan,
                'median': np.median(foreground_pixels) if num_fg > 0 else np.nan,
                'min': np.min(foreground_pixels) if num_fg > 0 else np.nan,
                'max': np.max(foreground_pixels) if num_fg > 0 else np.nan,
                'percentile_99_5': np.percentile(foreground_pixels, 99.5) if num_fg > 0 else np.nan,
                'percentile_00_5': np.percentile(foreground_pixels, 0.5) if num_fg > 0 else np.nan,

            })

        return intensities_per_channel, intensity_statistics_per_channel

    @staticmethod
    def analyze_case(image_files: List[str], segmentation_file: str, reader_writer_class: Type[BaseReaderWriter],
                     num_samples: int = 10000):
        rw = reader_writer_class()
        images, properties_images = rw.read_images(image_files)
        segmentation, properties_seg = rw.read_seg(segmentation_file)

        # we no longer crop and save the cropped images before this is run. Instead we run the cropping on the fly.
        # Downside is that we need to do this twice (once here and once during preprocessing). Upside is that we don't
        # need to save the cropped data anymore. Given that cropping is not too expensive it makes sense to do it this
        # way. This is only possible because we are now using our new input/output interface.
        data_cropped, seg_cropped, bbox = crop_to_nonzero(images, segmentation)

        foreground_intensities_per_channel, foreground_intensity_stats_per_channel = \
            DatasetFingerprintExtractor.collect_foreground_intensities(seg_cropped, data_cropped,
                                                                       num_samples=num_samples)

        spacing = properties_images['spacing']

        shape_before_crop = images.shape[1:]
        shape_after_crop = data_cropped.shape[1:]
        relative_size_after_cropping = np.prod(shape_after_crop) / np.prod(shape_before_crop)
        return shape_after_crop, spacing, foreground_intensities_per_channel, foreground_intensity_stats_per_channel, \
               relative_size_after_cropping

    def run(self, overwrite_existing: bool = False) -> dict:
        # we do not save the properties file in self.input_folder because that folder might be read-only. We can only
        # reliably write in nnUNet_preprocessed and nnUNet_results, so nnUNet_preprocessed it is
        preprocessed_output_folder = join(nnUNet_preprocessed, self.dataset_name)
        maybe_mkdir_p(preprocessed_output_folder)
        properties_file = join(preprocessed_output_folder, 'dataset_fingerprint.json')

        if not isfile(properties_file) or overwrite_existing:
            reader_writer_class = determine_reader_writer_from_dataset_json(self.dataset_json,
                                                                            # yikes. Rip the following line
                                                                            self.dataset[self.dataset.keys().__iter__().__next__()]['images'][0])

            # determine how many foreground voxels we need to sample per training case
            num_foreground_samples_per_case = int(self.num_foreground_voxels_for_intensitystats //
<<<<<<< HEAD
                                                  len(training_identifiers))

            from tqdm import tqdm
            results = []
            for i, (tipc, tlpc) in tqdm(enumerate(zip(training_images_per_case, training_labels_per_case)), total=len(training_images_per_case)):
                results_case = DatasetFingerprintExtractor.analyze_case(tipc, tlpc, reader_writer_class=reader_writer_class, num_samples=num_foreground_samples_per_case)
                results.append(results_case)
=======
                                                  len(self.dataset))

            r = []
            with multiprocessing.get_context("spawn").Pool(self.num_processes) as p:
                for k in self.dataset.keys():
                    r.append(p.starmap_async(DatasetFingerprintExtractor.analyze_case,
                                             ((self.dataset[k]['images'], self.dataset[k]['label'], reader_writer_class,
                                               num_foreground_samples_per_case),)))
                remaining = list(range(len(self.dataset)))
                # p is pretty nifti. If we kill workers they just respawn but don't do any work.
                # So we need to store the original pool of workers.
                workers = [j for j in p._pool]
                with tqdm(desc=None, total=len(self.dataset), disable=self.verbose) as pbar:
                    while len(remaining) > 0:
                        all_alive = all([j.is_alive() for j in workers])
                        if not all_alive:
                            raise RuntimeError('Some background worker is 6 feet under. Yuck. \n'
                                               'OK jokes aside.\n'
                                               'One of your background processes is missing. This could be because of '
                                               'an error (look for an error message) or because it was killed '
                                               'by your OS due to running out of RAM. If you don\'t see '
                                               'an error message, out of RAM is likely the problem. In that case '
                                               'reducing the number of workers might help')
                        done = [i for i in remaining if r[i].ready()]
                        for _ in done:
                            pbar.update()
                        remaining = [i for i in remaining if i not in done]
                        sleep(0.1)
>>>>>>> 92d1efb3

            # results = ptqdm(DatasetFingerprintExtractor.analyze_case,
            #                 (training_images_per_case, training_labels_per_case),
            #                 processes=self.num_processes, zipped=True, reader_writer_class=reader_writer_class,
            #                 num_samples=num_foreground_samples_per_case, disable=self.verbose)
<<<<<<< HEAD
=======
            results = [i.get()[0] for i in r]
>>>>>>> 92d1efb3

            shapes_after_crop = [r[0] for r in results]
            spacings = [r[1] for r in results]
            foreground_intensities_per_channel = [np.concatenate([r[2][i] for r in results]) for i in
                                                  range(len(results[0][2]))]
            # we drop this so that the json file is somewhat human readable
            # foreground_intensity_stats_by_case_and_modality = [r[3] for r in results]
            median_relative_size_after_cropping = np.median([r[4] for r in results], 0)

            num_channels = len(self.dataset_json['channel_names'].keys()
                                 if 'channel_names' in self.dataset_json.keys()
                                 else self.dataset_json['modality'].keys())
            
            np.savez(
                f'{self.input_folder}/dataset_fingerprint_results.npz', 
                shapes_after_crop=shapes_after_crop,
                spacings=spacings,
                foreground_intensities_per_channel=foreground_intensities_per_channel,
                median_relative_size_after_cropping=median_relative_size_after_cropping,
                num_channels=num_channels
            )

            intensity_statistics_per_channel = {}
            for i in range(num_channels):
                intensity_statistics_per_channel[i] = {
                    'mean': float(np.mean(foreground_intensities_per_channel[i])),
                    'median': float(np.median(foreground_intensities_per_channel[i])),
                    'std': float(np.std(foreground_intensities_per_channel[i])),
                    'min': float(np.min(foreground_intensities_per_channel[i])),
                    'max': float(np.max(foreground_intensities_per_channel[i])),
                    'percentile_99_5': float(np.percentile(foreground_intensities_per_channel[i], 99.5)),
                    'percentile_00_5': float(np.percentile(foreground_intensities_per_channel[i], 0.5)),
                }

            fingerprint = {
                    "spacings": spacings,
                    "shapes_after_crop": shapes_after_crop,
                    'foreground_intensity_properties_per_channel': intensity_statistics_per_channel,
                    "median_relative_size_after_cropping": median_relative_size_after_cropping
                }

            try:
                save_json(fingerprint, properties_file)
            except Exception as e:
                if isfile(properties_file):
                    os.remove(properties_file)
                raise e
        else:
            fingerprint = load_json(properties_file)
        return fingerprint


if __name__ == '__main__':
    dfe = DatasetFingerprintExtractor(2, 8)
    dfe.run(overwrite_existing=False)<|MERGE_RESOLUTION|>--- conflicted
+++ resolved
@@ -118,53 +118,18 @@
 
             # determine how many foreground voxels we need to sample per training case
             num_foreground_samples_per_case = int(self.num_foreground_voxels_for_intensitystats //
-<<<<<<< HEAD
-                                                  len(training_identifiers))
+                                                  len(self.dataset))
 
             from tqdm import tqdm
             results = []
             for i, (tipc, tlpc) in tqdm(enumerate(zip(training_images_per_case, training_labels_per_case)), total=len(training_images_per_case)):
                 results_case = DatasetFingerprintExtractor.analyze_case(tipc, tlpc, reader_writer_class=reader_writer_class, num_samples=num_foreground_samples_per_case)
                 results.append(results_case)
-=======
-                                                  len(self.dataset))
-
-            r = []
-            with multiprocessing.get_context("spawn").Pool(self.num_processes) as p:
-                for k in self.dataset.keys():
-                    r.append(p.starmap_async(DatasetFingerprintExtractor.analyze_case,
-                                             ((self.dataset[k]['images'], self.dataset[k]['label'], reader_writer_class,
-                                               num_foreground_samples_per_case),)))
-                remaining = list(range(len(self.dataset)))
-                # p is pretty nifti. If we kill workers they just respawn but don't do any work.
-                # So we need to store the original pool of workers.
-                workers = [j for j in p._pool]
-                with tqdm(desc=None, total=len(self.dataset), disable=self.verbose) as pbar:
-                    while len(remaining) > 0:
-                        all_alive = all([j.is_alive() for j in workers])
-                        if not all_alive:
-                            raise RuntimeError('Some background worker is 6 feet under. Yuck. \n'
-                                               'OK jokes aside.\n'
-                                               'One of your background processes is missing. This could be because of '
-                                               'an error (look for an error message) or because it was killed '
-                                               'by your OS due to running out of RAM. If you don\'t see '
-                                               'an error message, out of RAM is likely the problem. In that case '
-                                               'reducing the number of workers might help')
-                        done = [i for i in remaining if r[i].ready()]
-                        for _ in done:
-                            pbar.update()
-                        remaining = [i for i in remaining if i not in done]
-                        sleep(0.1)
->>>>>>> 92d1efb3
 
             # results = ptqdm(DatasetFingerprintExtractor.analyze_case,
             #                 (training_images_per_case, training_labels_per_case),
             #                 processes=self.num_processes, zipped=True, reader_writer_class=reader_writer_class,
             #                 num_samples=num_foreground_samples_per_case, disable=self.verbose)
-<<<<<<< HEAD
-=======
-            results = [i.get()[0] for i in r]
->>>>>>> 92d1efb3
 
             shapes_after_crop = [r[0] for r in results]
             spacings = [r[1] for r in results]
