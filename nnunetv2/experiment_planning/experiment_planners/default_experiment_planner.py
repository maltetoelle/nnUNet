import os.path
import shutil
from copy import deepcopy
from functools import lru_cache
from typing import List, Union, Tuple, Type

import numpy as np
from batchgenerators.utilities.file_and_folder_operations import load_json, join, save_json, isfile, maybe_mkdir_p
from dynamic_network_architectures.architectures.unet import PlainConvUNet, ResidualEncoderUNet
from dynamic_network_architectures.building_blocks.helper import convert_dim_to_conv_op, get_matching_instancenorm

from nnunetv2.configuration import ANISO_THRESHOLD
from nnunetv2.experiment_planning.experiment_planners.network_topology import get_pool_and_conv_props
from nnunetv2.imageio.reader_writer_registry import determine_reader_writer_from_dataset_json
from nnunetv2.paths import nnUNet_raw, nnUNet_preprocessed
from nnunetv2.preprocessing.normalization.map_channel_name_to_normalization import get_normalization_scheme
from nnunetv2.preprocessing.resampling.default_resampling import resample_data_or_seg_to_shape, compute_new_shape
from nnunetv2.utilities.dataset_name_id_conversion import maybe_convert_to_dataset_name
from nnunetv2.utilities.json_export import recursive_fix_for_json_export
from nnunetv2.utilities.utils import get_identifiers_from_splitted_dataset_folder, \
    get_filenames_of_train_images_and_targets


class ExperimentPlanner(object):
    def __init__(self, dataset_name_or_id: Union[str, int],
                 gpu_memory_target_in_gb: float = 8,
                 preprocessor_name: str = 'DefaultPreprocessor', plans_name: str = 'nnUNetPlans',
                 overwrite_target_spacing: Union[List[float], Tuple[float, ...]] = None,
                 suppress_transpose: bool = False):
        """
        overwrite_target_spacing only affects 3d_fullres! (but by extension 3d_lowres which starts with fullres may
        also be affected
        """

        self.dataset_name = maybe_convert_to_dataset_name(dataset_name_or_id)
        self.suppress_transpose = suppress_transpose
        self.raw_dataset_folder = join(nnUNet_raw, self.dataset_name)
        preprocessed_folder = join(nnUNet_preprocessed, self.dataset_name)
        self.dataset_json = load_json(join(self.raw_dataset_folder, 'dataset.json'))
        self.dataset = get_filenames_of_train_images_and_targets(self.raw_dataset_folder, self.dataset_json)

        # load dataset fingerprint
        if not isfile(join(preprocessed_folder, 'dataset_fingerprint.json')):
            raise RuntimeError('Fingerprint missing for this dataset. Please run nnUNet_extract_dataset_fingerprint')

        self.dataset_fingerprint = load_json(join(preprocessed_folder, 'dataset_fingerprint.json'))

        self.anisotropy_threshold = ANISO_THRESHOLD

        self.UNet_base_num_features = 32
        self.UNet_class = PlainConvUNet
        # the following two numbers are really arbitrary and were set to reproduce nnU-Net v1's configurations as
        # much as possible
        self.UNet_reference_val_3d = 560000000  # 455600128  550000000
        self.UNet_reference_val_2d = 85000000  # 83252480
        self.UNet_reference_com_nfeatures = 32
        self.UNet_reference_val_corresp_GB = 8
        self.UNet_reference_val_corresp_bs_2d = 12
        self.UNet_reference_val_corresp_bs_3d = 2
        self.UNet_vram_target_GB = gpu_memory_target_in_gb
        self.UNet_featuremap_min_edge_length = 4
        self.UNet_blocks_per_stage_encoder = (2, 2, 2, 2, 2, 2, 2, 2, 2, 2, 2, 2, 2, 2)
        self.UNet_blocks_per_stage_decoder = (2, 2, 2, 2, 2, 2, 2, 2, 2, 2, 2, 2, 2)
        self.UNet_min_batch_size = 2
        self.UNet_max_features_2d = 512
        self.UNet_max_features_3d = 320

        self.lowres_creation_threshold = 0.25  # if the patch size of fullres is less than 25% of the voxels in the
        # median shape then we need a lowres config as well

        self.preprocessor_name = preprocessor_name
        self.plans_identifier = plans_name
        self.overwrite_target_spacing = overwrite_target_spacing
        assert overwrite_target_spacing is None or len(overwrite_target_spacing), 'if overwrite_target_spacing is ' \
                                                                                  'used then three floats must be ' \
                                                                                  'given (as list or tuple)'
        assert overwrite_target_spacing is None or all([isinstance(i, float) for i in overwrite_target_spacing]), \
            'if overwrite_target_spacing is used then three floats must be given (as list or tuple)'

        self.plans = None

    def determine_reader_writer(self):
<<<<<<< HEAD
        try:
            training_identifiers = get_identifiers_from_splitted_dataset_folder(join(self.raw_dataset_folder, 'imagesTr'),
                                                                                self.dataset_json['file_ending'])
            return determine_reader_writer_from_dataset_json(self.dataset_json, join(self.raw_dataset_folder, 'imagesTr',
                                                                                    training_identifiers[0] + '_0000' +
                                                                                    self.dataset_json['file_ending']))
        except:
            from nnunetv2.imageio.simpleitk_reader_writer import SimpleITKIO
            return SimpleITKIO
=======
        example_image = self.dataset[self.dataset.keys().__iter__().__next__()]['images'][0]
        return determine_reader_writer_from_dataset_json(self.dataset_json, example_image)
>>>>>>> 92d1efb3

    @staticmethod
    @lru_cache(maxsize=None)
    def static_estimate_VRAM_usage(patch_size: Tuple[int],
                                   n_stages: int,
                                   strides: Union[int, List[int], Tuple[int, ...]],
                                   UNet_class: Union[Type[PlainConvUNet], Type[ResidualEncoderUNet]],
                                   num_input_channels: int,
                                   features_per_stage: Tuple[int],
                                   blocks_per_stage_encoder: Union[int, Tuple[int]],
                                   blocks_per_stage_decoder: Union[int, Tuple[int]],
                                   num_labels: int):
        """
        Works for PlainConvUNet, ResidualEncoderUNet
        """
        dim = len(patch_size)
        conv_op = convert_dim_to_conv_op(dim)
        norm_op = get_matching_instancenorm(conv_op)
        net = UNet_class(num_input_channels, n_stages,
                         features_per_stage,
                         conv_op,
                         3,
                         strides,
                         blocks_per_stage_encoder,
                         num_labels,
                         blocks_per_stage_decoder,
                         norm_op=norm_op)
        return net.compute_conv_feature_map_size(patch_size)

    def determine_resampling(self, *args, **kwargs):
        """
        returns what functions to use for resampling data and seg, respectively. Also returns kwargs
        resampling function must be callable(data, current_spacing, new_spacing, **kwargs)

        determine_resampling is called within get_plans_for_configuration to allow for different functions for each
        configuration
        """
        resampling_data = resample_data_or_seg_to_shape
        resampling_data_kwargs = {
            "is_seg": False,
            "order": 3,
            "order_z": 0,
            "force_separate_z": None,
        }
        resampling_seg = resample_data_or_seg_to_shape
        resampling_seg_kwargs = {
            "is_seg": True,
            "order": 1,
            "order_z": 0,
            "force_separate_z": None,
        }
        return resampling_data, resampling_data_kwargs, resampling_seg, resampling_seg_kwargs

    def determine_segmentation_softmax_export_fn(self, *args, **kwargs):
        """
        function must be callable(data, new_shape, current_spacing, new_spacing, **kwargs). The new_shape should be
        used as target. current_spacing and new_spacing are merely there in case we want to use it somehow

        determine_segmentation_softmax_export_fn is called within get_plans_for_configuration to allow for different
        functions for each configuration

        """
        resampling_fn = resample_data_or_seg_to_shape
        resampling_fn_kwargs = {
            "is_seg": False,
            "order": 1,
            "order_z": 0,
            "force_separate_z": None,
        }
        return resampling_fn, resampling_fn_kwargs

    def determine_fullres_target_spacing(self) -> np.ndarray:
        """
        per default we use the 50th percentile=median for the target spacing. Higher spacing results in smaller data
        and thus faster and easier training. Smaller spacing results in larger data and thus longer and harder training

        For some datasets the median is not a good choice. Those are the datasets where the spacing is very anisotropic
        (for example ACDC with (10, 1.5, 1.5)). These datasets still have examples with a spacing of 5 or 6 mm in the low
        resolution axis. Choosing the median here will result in bad interpolation artifacts that can substantially
        impact performance (due to the low number of slices).
        """
        if self.overwrite_target_spacing is not None:
            return np.array(self.overwrite_target_spacing)

        spacings = self.dataset_fingerprint['spacings']
        sizes = self.dataset_fingerprint['shapes_after_crop']

        target = np.percentile(np.vstack(spacings), 50, 0)

        # todo sizes_after_resampling = [compute_new_shape(j, i, target) for i, j in zip(spacings, sizes)]

        target_size = np.percentile(np.vstack(sizes), 50, 0)
        # we need to identify datasets for which a different target spacing could be beneficial. These datasets have
        # the following properties:
        # - one axis which much lower resolution than the others
        # - the lowres axis has much less voxels than the others
        # - (the size in mm of the lowres axis is also reduced)
        worst_spacing_axis = np.argmax(target)
        other_axes = [i for i in range(len(target)) if i != worst_spacing_axis]
        other_spacings = [target[i] for i in other_axes]
        other_sizes = [target_size[i] for i in other_axes]

        has_aniso_spacing = target[worst_spacing_axis] > (self.anisotropy_threshold * max(other_spacings))
        has_aniso_voxels = target_size[worst_spacing_axis] * self.anisotropy_threshold < min(other_sizes)

        if has_aniso_spacing and has_aniso_voxels:
            spacings_of_that_axis = np.vstack(spacings)[:, worst_spacing_axis]
            target_spacing_of_that_axis = np.percentile(spacings_of_that_axis, 10)
            # don't let the spacing of that axis get higher than the other axes
            if target_spacing_of_that_axis < max(other_spacings):
                target_spacing_of_that_axis = max(max(other_spacings), target_spacing_of_that_axis) + 1e-5
            target[worst_spacing_axis] = target_spacing_of_that_axis
        return target

    def determine_normalization_scheme_and_whether_mask_is_used_for_norm(self) -> Tuple[List[str], List[bool]]:
        if 'channel_names' not in self.dataset_json.keys():
            print('WARNING: "modalities" should be renamed to "channel_names" in dataset.json. This will be '
                  'enforced soon!')
        modalities = self.dataset_json['channel_names'] if 'channel_names' in self.dataset_json.keys() else \
            self.dataset_json['modality']
        normalization_schemes = [get_normalization_scheme(m) for m in modalities.values()]
        if self.dataset_fingerprint['median_relative_size_after_cropping'] < (3 / 4.):
            use_nonzero_mask_for_norm = [i.leaves_pixels_outside_mask_at_zero_if_use_mask_for_norm_is_true for i in
                                         normalization_schemes]
        else:
            use_nonzero_mask_for_norm = [False] * len(normalization_schemes)
            assert all([i in (True, False) for i in use_nonzero_mask_for_norm]), 'use_nonzero_mask_for_norm must be ' \
                                                                                 'True or False and cannot be None'
        normalization_schemes = [i.__name__ for i in normalization_schemes]
        return normalization_schemes, use_nonzero_mask_for_norm

    def determine_transpose(self):
        if self.suppress_transpose:
            return [0, 1, 2], [0, 1, 2]

        # todo we should use shapes for that as well. Not quite sure how yet
        target_spacing = self.determine_fullres_target_spacing()

        max_spacing_axis = np.argmax(target_spacing)
        remaining_axes = [i for i in list(range(3)) if i != max_spacing_axis]
        transpose_forward = [max_spacing_axis] + remaining_axes
        transpose_backward = [np.argwhere(np.array(transpose_forward) == i)[0][0] for i in range(3)]
        return transpose_forward, transpose_backward

    def get_plans_for_configuration(self,
                                    spacing: Union[np.ndarray, Tuple[float, ...], List[float]],
                                    median_shape: Union[np.ndarray, Tuple[int, ...], List[int]],
                                    data_identifier: str,
                                    approximate_n_voxels_dataset: float) -> dict:
        assert all([i > 0 for i in spacing]), f"Spacing must be > 0! Spacing: {spacing}"
        # print(spacing, median_shape, approximate_n_voxels_dataset)
        # find an initial patch size
        # we first use the spacing to get an aspect ratio
        tmp = 1 / np.array(spacing)

        # we then upscale it so that it initially is certainly larger than what we need (rescale to have the same
        # volume as a patch of size 256 ** 3)
        # this may need to be adapted when using absurdly large GPU memory targets. Increasing this now would not be
        # ideal because large initial patch sizes increase computation time because more iterations in the while loop
        # further down may be required.
        if len(spacing) == 3:
            initial_patch_size = [round(i) for i in tmp * (256 ** 3 / np.prod(tmp)) ** (1 / 3)]
        elif len(spacing) == 2:
            initial_patch_size = [round(i) for i in tmp * (2048 ** 2 / np.prod(tmp)) ** (1 / 2)]
        else:
            raise RuntimeError()

        # clip initial patch size to median_shape. It makes little sense to have it be larger than that. Note that
        # this is different from how nnU-Net v1 does it!
        # todo patch size can still get too large because we pad the patch size to a multiple of 2**n
        initial_patch_size = np.array([min(i, j) for i, j in zip(initial_patch_size, median_shape[:len(spacing)])])

        # use that to get the network topology. Note that this changes the patch_size depending on the number of
        # pooling operations (must be divisible by 2**num_pool in each axis)
        network_num_pool_per_axis, pool_op_kernel_sizes, conv_kernel_sizes, patch_size, \
        shape_must_be_divisible_by = get_pool_and_conv_props(spacing, initial_patch_size,
                                                             self.UNet_featuremap_min_edge_length,
                                                             999999)

        # now estimate vram consumption
        num_stages = len(pool_op_kernel_sizes)
        estimate = self.static_estimate_VRAM_usage(tuple(patch_size),
                                                   num_stages,
                                                   tuple([tuple(i) for i in pool_op_kernel_sizes]),
                                                   self.UNet_class,
                                                   len(self.dataset_json['channel_names'].keys()
                                                       if 'channel_names' in self.dataset_json.keys()
                                                       else self.dataset_json['modality'].keys()),
                                                   tuple([min(self.UNet_max_features_2d if len(patch_size) == 2 else
                                                              self.UNet_max_features_3d,
                                                              self.UNet_reference_com_nfeatures * 2 ** i) for
                                                          i in range(len(pool_op_kernel_sizes))]),
                                                   self.UNet_blocks_per_stage_encoder[:num_stages],
                                                   self.UNet_blocks_per_stage_decoder[:num_stages - 1],
                                                   len(self.dataset_json['labels'].keys()))

        # how large is the reference for us here (batch size etc)?
        # adapt for our vram target
        reference = (self.UNet_reference_val_2d if len(spacing) == 2 else self.UNet_reference_val_3d) * \
                    (self.UNet_vram_target_GB / self.UNet_reference_val_corresp_GB)

        while estimate > reference:
            # print(patch_size)
            # patch size seems to be too large, so we need to reduce it. Reduce the axis that currently violates the
            # aspect ratio the most (that is the largest relative to median shape)
            axis_to_be_reduced = np.argsort(patch_size / median_shape[:len(spacing)])[-1]

            # we cannot simply reduce that axis by shape_must_be_divisible_by[axis_to_be_reduced] because this
            # may cause us to skip some valid sizes, for example shape_must_be_divisible_by is 64 for a shape of 256.
            # If we subtracted that we would end up with 192, skipping 224 which is also a valid patch size
            # (224 / 2**5 = 7; 7 < 2 * self.UNet_featuremap_min_edge_length(4) so it's valid). So we need to first
            # subtract shape_must_be_divisible_by, then recompute it and then subtract the
            # recomputed shape_must_be_divisible_by. Annoying.
            tmp = deepcopy(patch_size)
            tmp[axis_to_be_reduced] -= shape_must_be_divisible_by[axis_to_be_reduced]
            _, _, _, _, shape_must_be_divisible_by = \
                get_pool_and_conv_props(spacing, tmp,
                                        self.UNet_featuremap_min_edge_length,
                                        999999)
            patch_size[axis_to_be_reduced] -= shape_must_be_divisible_by[axis_to_be_reduced]

            # now recompute topology
            network_num_pool_per_axis, pool_op_kernel_sizes, conv_kernel_sizes, patch_size, \
            shape_must_be_divisible_by = get_pool_and_conv_props(spacing, patch_size,
                                                                 self.UNet_featuremap_min_edge_length,
                                                                 999999)

            num_stages = len(pool_op_kernel_sizes)
            estimate = self.static_estimate_VRAM_usage(tuple(patch_size),
                                                       num_stages,
                                                       tuple([tuple(i) for i in pool_op_kernel_sizes]),
                                                       self.UNet_class,
                                                       len(self.dataset_json['channel_names'].keys()
                                                           if 'channel_names' in self.dataset_json.keys()
                                                           else self.dataset_json['modality'].keys()),
                                                       tuple([min(self.UNet_max_features_2d if len(patch_size) == 2 else
                                                                  self.UNet_max_features_3d,
                                                                  self.UNet_reference_com_nfeatures * 2 ** i) for
                                                              i in range(len(pool_op_kernel_sizes))]),
                                                       self.UNet_blocks_per_stage_encoder[:num_stages],
                                                       self.UNet_blocks_per_stage_decoder[:num_stages - 1],
                                                       len(self.dataset_json['labels'].keys()))

        # alright now let's determine the batch size. This will give self.UNet_min_batch_size if the while loop was
        # executed. If not, additional vram headroom is used to increase batch size
        ref_bs = self.UNet_reference_val_corresp_bs_2d if len(spacing) == 2 else self.UNet_reference_val_corresp_bs_3d
        batch_size = round((reference / estimate) * ref_bs)

        # we need to cap the batch size to cover at most 5% of the entire dataset. Overfitting precaution. We cannot
        # go smaller than self.UNet_min_batch_size though
        bs_corresponding_to_5_percent = round(
            approximate_n_voxels_dataset * 0.05 / np.prod(patch_size, dtype=np.float64))
        batch_size = max(min(batch_size, bs_corresponding_to_5_percent), self.UNet_min_batch_size)

        resampling_data, resampling_data_kwargs, resampling_seg, resampling_seg_kwargs = self.determine_resampling()
        resampling_softmax, resampling_softmax_kwargs = self.determine_segmentation_softmax_export_fn()

        normalization_schemes, mask_is_used_for_norm = \
            self.determine_normalization_scheme_and_whether_mask_is_used_for_norm()
        num_stages = len(pool_op_kernel_sizes)
        plan = {
            'data_identifier': data_identifier,
            'preprocessor_name': self.preprocessor_name,
            'batch_size': batch_size,
            'patch_size': patch_size,
            'median_image_size_in_voxels': median_shape,
            'spacing': spacing,
            'normalization_schemes': normalization_schemes,
            'use_mask_for_norm': mask_is_used_for_norm,
            'UNet_class_name': self.UNet_class.__name__,
            'UNet_base_num_features': self.UNet_base_num_features,
            'n_conv_per_stage_encoder': self.UNet_blocks_per_stage_encoder[:num_stages],
            'n_conv_per_stage_decoder': self.UNet_blocks_per_stage_decoder[:num_stages - 1],
            'num_pool_per_axis': network_num_pool_per_axis,
            'pool_op_kernel_sizes': pool_op_kernel_sizes,
            'conv_kernel_sizes': conv_kernel_sizes,
            'unet_max_num_features': self.UNet_max_features_3d if len(spacing) == 3 else self.UNet_max_features_2d,
            'resampling_fn_data': resampling_data.__name__,
            'resampling_fn_seg': resampling_seg.__name__,
            'resampling_fn_data_kwargs': resampling_data_kwargs,
            'resampling_fn_seg_kwargs': resampling_seg_kwargs,
            'resampling_fn_probabilities': resampling_softmax.__name__,
            'resampling_fn_probabilities_kwargs': resampling_softmax_kwargs,
        }
        return plan

    def plan_experiment(self):
        """
        MOVE EVERYTHING INTO THE PLANS. MAXIMUM FLEXIBILITY

        Ideally I would like to move transpose_forward/backward into the configurations so that this can also be done
        differently for each configuration but this would cause problems with identifying the correct axes for 2d. There
        surely is a way around that but eh. I'm feeling lazy and featuritis must also not be pushed to the extremes.

        So for now if you want a different transpose_forward/backward you need to create a new planner. Also not too
        hard.
        """

        # first get transpose
        transpose_forward, transpose_backward = self.determine_transpose()

        # get fullres spacing and transpose it
        fullres_spacing = self.determine_fullres_target_spacing()
        fullres_spacing_transposed = fullres_spacing[transpose_forward]

        # get transposed new median shape (what we would have after resampling)
        new_shapes = [compute_new_shape(j, i, fullres_spacing) for i, j in
                      zip(self.dataset_fingerprint['spacings'], self.dataset_fingerprint['shapes_after_crop'])]
        new_median_shape = np.median(new_shapes, 0)
        new_median_shape_transposed = new_median_shape[transpose_forward]

        approximate_n_voxels_dataset = float(np.prod(new_median_shape_transposed, dtype=np.float64) *
                                             self.dataset_json['numTraining'])
        # only run 3d if this is a 3d dataset
        if new_median_shape_transposed[0] != 1:
            plan_3d_fullres = self.get_plans_for_configuration(fullres_spacing_transposed,
                                                               new_median_shape_transposed,
                                                               self.generate_data_identifier('3d_fullres'),
                                                               approximate_n_voxels_dataset)
            # maybe add 3d_lowres as well
            patch_size_fullres = plan_3d_fullres['patch_size']
            median_num_voxels = np.prod(new_median_shape_transposed, dtype=np.float64)
            num_voxels_in_patch = np.prod(patch_size_fullres, dtype=np.float64)

            plan_3d_lowres = None
            lowres_spacing = deepcopy(plan_3d_fullres['spacing'])

            spacing_increase_factor = 1.03  # used to be 1.01 but that is slow with new GPU memory estimation!

            while num_voxels_in_patch / median_num_voxels < self.lowres_creation_threshold:
                # we incrementally increase the target spacing. We start with the anisotropic axis/axes until it/they
                # is/are similar (factor 2) to the other ax(i/e)s.
                max_spacing = max(lowres_spacing)
                if np.any((max_spacing / lowres_spacing) > 2):
                    lowres_spacing[(max_spacing / lowres_spacing) > 2] *= spacing_increase_factor
                else:
                    lowres_spacing *= spacing_increase_factor
                median_num_voxels = np.prod(plan_3d_fullres['spacing'] / lowres_spacing * new_median_shape_transposed,
                                            dtype=np.float64)
                # print(lowres_spacing)
                plan_3d_lowres = self.get_plans_for_configuration(lowres_spacing,
                                                                  [round(i) for i in plan_3d_fullres['spacing'] /
                                                                   lowres_spacing * new_median_shape_transposed],
                                                                  self.generate_data_identifier('3d_lowres'),
                                                                  float(np.prod(median_num_voxels) *
                                                                        self.dataset_json['numTraining']))
                num_voxels_in_patch = np.prod(plan_3d_lowres['patch_size'], dtype=np.int64)
                print(f'Attempting to find 3d_lowres config. '
                      f'\nCurrent spacing: {lowres_spacing}. '
                      f'\nCurrent patch size: {plan_3d_lowres["patch_size"]}. '
                      f'\nCurrent median shape: {plan_3d_fullres["spacing"] / lowres_spacing * new_median_shape_transposed}')
            if plan_3d_lowres is not None:
                plan_3d_lowres['batch_dice'] = False
                plan_3d_fullres['batch_dice'] = True
            else:
                plan_3d_fullres['batch_dice'] = False
        else:
            plan_3d_fullres = None
            plan_3d_lowres = None

        # 2D configuration
        plan_2d = self.get_plans_for_configuration(fullres_spacing_transposed[1:],
                                                   new_median_shape_transposed[1:],
                                                   self.generate_data_identifier('2d'), approximate_n_voxels_dataset)
        plan_2d['batch_dice'] = True

        print('2D U-Net configuration:')
        print(plan_2d)
        print()

        # median spacing and shape, just for reference when printing the plans
        median_spacing = np.median(self.dataset_fingerprint['spacings'], 0)[transpose_forward]
        median_shape = np.median(self.dataset_fingerprint['shapes_after_crop'], 0)[transpose_forward]

        # instead of writing all that into the plans we just copy the original file. More files, but less crowded
        # per file.
        shutil.copy(join(self.raw_dataset_folder, 'dataset.json'),
                    join(nnUNet_preprocessed, self.dataset_name, 'dataset.json'))

        # json is stupid and I hate it... "Object of type int64 is not JSON serializable" -> my ass
        plans = {
            'dataset_name': self.dataset_name,
            'plans_name': self.plans_identifier,
            'original_median_spacing_after_transp': [float(i) for i in median_spacing],
            'original_median_shape_after_transp': [int(round(i)) for i in median_shape],
            'image_reader_writer': self.determine_reader_writer().__name__,
            'transpose_forward': [int(i) for i in transpose_forward],
            'transpose_backward': [int(i) for i in transpose_backward],
            'configurations': {'2d': plan_2d},
            'experiment_planner_used': self.__class__.__name__,
            'label_manager': 'LabelManager',
            'foreground_intensity_properties_per_channel': self.dataset_fingerprint[
                'foreground_intensity_properties_per_channel']
        }

        if plan_3d_lowres is not None:
            plans['configurations']['3d_lowres'] = plan_3d_lowres
            if plan_3d_fullres is not None:
                plans['configurations']['3d_lowres']['next_stage'] = '3d_cascade_fullres'
            print('3D lowres U-Net configuration:')
            print(plan_3d_lowres)
            print()
        if plan_3d_fullres is not None:
            plans['configurations']['3d_fullres'] = plan_3d_fullres
            print('3D fullres U-Net configuration:')
            print(plan_3d_fullres)
            print()
            if plan_3d_lowres is not None:
                plans['configurations']['3d_cascade_fullres'] = {
                    'inherits_from': '3d_fullres',
                    'previous_stage': '3d_lowres'
                }

        self.plans = plans
        self.save_plans(plans)
        return plans

    def save_plans(self, plans):
        recursive_fix_for_json_export(plans)

        plans_file = join(nnUNet_preprocessed, self.dataset_name, self.plans_identifier + '.json')

        # we don't want to overwrite potentially existing custom configurations every time this is executed. So let's
        # read the plans file if it already exists and keep any non-default configurations
        if isfile(plans_file):
            old_plans = load_json(plans_file)
            old_configurations = old_plans['configurations']
            for c in plans['configurations'].keys():
                if c in old_configurations.keys():
                    del (old_configurations[c])
            plans['configurations'].update(old_configurations)

        maybe_mkdir_p(join(nnUNet_preprocessed, self.dataset_name))
        save_json(plans, plans_file, sort_keys=False)
        print('Plans were saved to %s' % join(nnUNet_preprocessed, self.dataset_name, self.plans_identifier + '.json'))

    def generate_data_identifier(self, configuration_name: str) -> str:
        """
        configurations are unique within each plans file but differnet plans file can have configurations with the
        same name. In order to distinguish the assiciated data we need a data identifier that reflects not just the
        config but also the plans it originates from
        """
        return self.plans_identifier + '_' + configuration_name

    def load_plans(self, fname: str):
        self.plans = load_json(fname)


if __name__ == '__main__':
    ExperimentPlanner(2, 8).plan_experiment()<|MERGE_RESOLUTION|>--- conflicted
+++ resolved
@@ -80,7 +80,6 @@
         self.plans = None
 
     def determine_reader_writer(self):
-<<<<<<< HEAD
         try:
             training_identifiers = get_identifiers_from_splitted_dataset_folder(join(self.raw_dataset_folder, 'imagesTr'),
                                                                                 self.dataset_json['file_ending'])
@@ -90,10 +89,6 @@
         except:
             from nnunetv2.imageio.simpleitk_reader_writer import SimpleITKIO
             return SimpleITKIO
-=======
-        example_image = self.dataset[self.dataset.keys().__iter__().__next__()]['images'][0]
-        return determine_reader_writer_from_dataset_json(self.dataset_json, example_image)
->>>>>>> 92d1efb3
 
     @staticmethod
     @lru_cache(maxsize=None)
